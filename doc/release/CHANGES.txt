--- conflicted
+++ resolved
@@ -9,16 +9,15 @@
 
           CHANGES IN THE 1.0.1 RELEASE
           ----------------------------
-<<<<<<< HEAD
+The following bugs have been fixed in the 1.0.1 release.
+
 30: DSN module with jakarta-mail bundle module issue (1)
 32: DSN module with jakarta-mail bundle module issue (2)
 33: Missing 'uses' in jakarta-mail bundle module-info
 35: Add proper tests with JDK9+ modules
-=======
 20: POP3 Protocol error handling can throw NPE
 15: org.eclipse.angus.mail bundle fails to resolve under OSGi due to mandatory 'sun.security.util' package
 
->>>>>>> faff78ed
           CHANGES IN THE 1.0.0 RELEASE
           ----------------------------
 The following bugs have been fixed in the 1.0.0 release.
