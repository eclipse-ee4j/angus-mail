For changes related to mail you can refer to this file:

    https://raw.githubusercontent.com/eclipse-ee4j/mail/master/doc/release/CHANGES.txt

Bug IDs can be found in the GitHub Issue Tracker
for the Eclipse EE4J Angus Mail project:

    https://github.com/eclipse-ee4j/angus-mail/issues/<bug-number>

          CHANGES IN THE 1.0.1 RELEASE
          ----------------------------
<<<<<<< HEAD
20: POP3 Protocol error handling can throw NPE
=======
15: org.eclipse.angus.mail bundle fails to resolve under OSGi due to mandatory 'sun.security.util' package
>>>>>>> 19eadb34

          CHANGES IN THE 1.0.0 RELEASE
          ----------------------------
The following bugs have been fixed in the 1.0.0 release.

14: Check server identity by default
7: Don't throw exception on unknown 2yz recipient error<|MERGE_RESOLUTION|>--- conflicted
+++ resolved
@@ -9,11 +9,8 @@
 
           CHANGES IN THE 1.0.1 RELEASE
           ----------------------------
-<<<<<<< HEAD
 20: POP3 Protocol error handling can throw NPE
-=======
 15: org.eclipse.angus.mail bundle fails to resolve under OSGi due to mandatory 'sun.security.util' package
->>>>>>> 19eadb34
 
           CHANGES IN THE 1.0.0 RELEASE
           ----------------------------
