--- conflicted
+++ resolved
@@ -16,11 +16,8 @@
 107: java.io.UnsupportedEncodingException: en_US.iso885915 if charset is "en_US.iso885915"
 110: WildFly support for MailHandler
 116: MailHandler LogManger support for mail entries
-<<<<<<< HEAD
+123: MailHandler should catch ServiceConfigurationError
 124: Illegal reflective access by com.sun.mail.util.SocketFetcher
-=======
-123: MailHandler should catch ServiceConfigurationError
->>>>>>> 181d10d9
 
           CHANGES IN THE 2.0.2 RELEASE
           ----------------------------
